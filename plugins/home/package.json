--- conflicted
+++ resolved
@@ -1,10 +1,6 @@
 {
   "name": "@backstage/plugin-home",
-<<<<<<< HEAD
-  "version": "0.8.6",
-=======
   "version": "0.8.7-next.0",
->>>>>>> 66ce8958
   "description": "A Backstage plugin that helps you build a home page",
   "backstage": {
     "role": "frontend-plugin",
