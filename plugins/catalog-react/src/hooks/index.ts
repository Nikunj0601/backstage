/*
 * Copyright 2020 The Backstage Authors
 *
 * Licensed under the Apache License, Version 2.0 (the "License");
 * you may not use this file except in compliance with the License.
 * You may obtain a copy of the License at
 *
 *     http://www.apache.org/licenses/LICENSE-2.0
 *
 * Unless required by applicable law or agreed to in writing, software
 * distributed under the License is distributed on an "AS IS" BASIS,
 * WITHOUT WARRANTIES OR CONDITIONS OF ANY KIND, either express or implied.
 * See the License for the specific language governing permissions and
 * limitations under the License.
 */
export {
  useEntity,
  EntityProvider,
  AsyncEntityProvider,
  useAsyncEntity,
} from './useEntity';
export type {
  EntityLoadingStatus,
  EntityProviderProps,
  AsyncEntityProviderProps,
} from './useEntity';
export {
  EntityListContext,
  EntityListProvider,
  useEntityList,
} from './useEntityListProvider';
export type {
  DefaultEntityFilters,
  EntityListContextProps,
} from './useEntityListProvider';
export { useEntityTypeFilter } from './useEntityTypeFilter';
<<<<<<< HEAD
export { useOwnUser } from './useOwnUser';
=======
export { useEntityKinds } from './useEntityKinds';
>>>>>>> 275e7ba7
export { useRelatedEntities } from './useRelatedEntities';
export { useStarredEntities } from './useStarredEntities';
export { useStarredEntity } from './useStarredEntity';
export { loadCatalogOwnerRefs, useEntityOwnership } from './useEntityOwnership';
export { useEntityPermission } from './useEntityPermission';<|MERGE_RESOLUTION|>--- conflicted
+++ resolved
@@ -34,11 +34,6 @@
   EntityListContextProps,
 } from './useEntityListProvider';
 export { useEntityTypeFilter } from './useEntityTypeFilter';
-<<<<<<< HEAD
-export { useOwnUser } from './useOwnUser';
-=======
-export { useEntityKinds } from './useEntityKinds';
->>>>>>> 275e7ba7
 export { useRelatedEntities } from './useRelatedEntities';
 export { useStarredEntities } from './useStarredEntities';
 export { useStarredEntity } from './useStarredEntity';
