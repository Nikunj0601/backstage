--- conflicted
+++ resolved
@@ -265,20 +265,7 @@
               },
             },
           },
-        ],
-      },
-    });
-
-    const mockUser: UserEntity = {
-      apiVersion: 'backstage.io/v1alpha1',
-      kind: 'User',
-      metadata: {
-        name: 'guest',
-        annotations: {
-          'google.com/email': 'bobby@tables.com',
-        },
-<<<<<<< HEAD
-        {
+          {
           title: 'test secret with pattern',
           properties: {
             test: {
@@ -295,18 +282,17 @@
           },
         },
       ],
-    },
-  });
-
-  const mockUser: UserEntity = {
-    apiVersion: 'backstage.io/v1alpha1',
-    kind: 'User',
-    metadata: {
-      name: 'guest',
-      annotations: {
-        'google.com/email': 'bobby@tables.com',
-=======
->>>>>>> ee613ecd
+      },
+    });
+
+    const mockUser: UserEntity = {
+      apiVersion: 'backstage.io/v1alpha1',
+      kind: 'User',
+      metadata: {
+        name: 'guest',
+        annotations: {
+          'google.com/email': 'bobby@tables.com',
+        },
       },
       spec: {
         profile: {
@@ -437,10 +423,22 @@
             taskId: 'a-random-id',
           });
 
-<<<<<<< HEAD
-        expect(response.status).toEqual(201);
-        expect(response.body.id).toBe('a-random-id');
-      });
+          const response = await request(app)
+            .post('/v2/tasks')
+            .send({
+              templateRef: stringifyEntityRef({
+                kind: 'template',
+                name: 'create-react-app-template',
+              }),
+              values: {
+                requiredParameter1: 'required-value-1',
+                requiredParameter2: 'required-value-2',
+              },
+            });
+
+          expect(response.status).toEqual(201);
+          expect(response.body.id).toBe('a-random-id');
+        });
 
       it('should validate secrets field with secret value', async () => {
         const broker =
@@ -500,44 +498,6 @@
 
         expect(res.status).toEqual(400);
       });
-
-      it('should call the broker with a correct spec', async () => {
-        const broker =
-          taskBroker.dispatch as jest.Mocked<TaskBroker>['dispatch'];
-        const mockToken = mockCredentials.user.token();
-        const mockTemplate = getMockTemplate();
-
-        await request(app)
-          .post('/v2/tasks')
-          .set('Authorization', `Bearer ${mockToken}`)
-          .send({
-            templateRef: stringifyEntityRef({
-              kind: 'template',
-              name: 'create-react-app-template',
-            }),
-            values: {
-              requiredParameter1: 'required-value-1',
-              requiredParameter2: 'required-value-2',
-            },
-          });
-=======
-          const response = await request(app)
-            .post('/v2/tasks')
-            .send({
-              templateRef: stringifyEntityRef({
-                kind: 'template',
-                name: 'create-react-app-template',
-              }),
-              values: {
-                requiredParameter1: 'required-value-1',
-                requiredParameter2: 'required-value-2',
-              },
-            });
->>>>>>> ee613ecd
-
-          expect(response.status).toEqual(201);
-          expect(response.body.id).toBe('a-random-id');
-        });
 
         it('should call the broker with a correct spec', async () => {
           const broker =
@@ -1090,9 +1050,7 @@
                   },
                 },
               },
-<<<<<<< HEAD
-            },
-            {
+              {
               title: 'test secret with pattern',
               schema: {
                 title: 'test secret with pattern',
@@ -1112,10 +1070,7 @@
               },
             },
           ],
-=======
-            ],
-          });
->>>>>>> ee613ecd
+          });
         });
 
         it('filters parameters that the user is not authorized to see', async () => {
