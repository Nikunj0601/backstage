/*
 * Copyright 2022 The Backstage Authors
 *
 * Licensed under the Apache License, Version 2.0 (the "License");
 * you may not use this file except in compliance with the License.
 * You may obtain a copy of the License at
 *
 *     http://www.apache.org/licenses/LICENSE-2.0
 *
 * Unless required by applicable law or agreed to in writing, software
 * distributed under the License is distributed on an "AS IS" BASIS,
 * WITHOUT WARRANTIES OR CONDITIONS OF ANY KIND, either express or implied.
 * See the License for the specific language governing permissions and
 * limitations under the License.
 */
import { useAnalytics, useApiHolder } from '@backstage/core-plugin-api';
import { useTranslationRef } from '@backstage/frontend-plugin-api';
import {
  FieldExtensionOptions,
  FormProps,
  LayoutOptions,
  ReviewStepProps,
  TemplateParameterSchema,
} from '@backstage/plugin-scaffolder-react';
import { JsonValue } from '@backstage/types';
import Button from '@material-ui/core/Button';
import LinearProgress from '@material-ui/core/LinearProgress';
import MuiStep from '@material-ui/core/Step';
import MuiStepLabel from '@material-ui/core/StepLabel';
import MuiStepper from '@material-ui/core/Stepper';
import { makeStyles } from '@material-ui/core/styles';
import { type IChangeEvent } from '@rjsf/core';
import { ErrorSchema } from '@rjsf/utils';
import { customizeValidator } from '@rjsf/validator-ajv8';
import ajvErrors from 'ajv-errors';
import { merge } from 'lodash';
import React, {
  ComponentType,
  useCallback,
  useMemo,
  useState,
  type ReactNode,
} from 'react';

import { scaffolderReactTranslationRef } from '../../../translation';
import { useFormDataFromQuery, useTemplateSchema } from '../../hooks';
import { useTransformSchemaToProps } from '../../hooks/useTransformSchemaToProps';
import { Form } from '../Form';
import { PasswordWidget } from '../PasswordWidget/PasswordWidget';
import { ReviewState, type ReviewStateProps } from '../ReviewState';
import {
  createAsyncValidators,
  type FormValidation,
} from './createAsyncValidators';
<<<<<<< HEAD
import { ReviewState, type ReviewStateProps } from '../ReviewState';
import { useTemplateSchema, useFormDataFromQuery } from '../../hooks';
import { customizeValidator } from '@rjsf/validator-ajv8';
import { useTransformSchemaToProps } from '../../hooks/useTransformSchemaToProps';
import { hasErrors } from './utils';
import * as FieldOverrides from './FieldOverrides';
import { Form } from '../Form';
import {
  TemplateParameterSchema,
  LayoutOptions,
  FieldExtensionOptions,
  FormProps,
  useTemplateSecrets,
} from '@backstage/plugin-scaffolder-react';
import { ReviewStepProps } from '@backstage/plugin-scaffolder-react';
=======
>>>>>>> 85df833f
import { ErrorListTemplate } from './ErrorListTemplate';
import * as FieldOverrides from './FieldOverrides';
import { hasErrors } from './utils';

const validator = customizeValidator();
ajvErrors(validator.ajv);

/** @alpha */
export type BackstageTemplateStepperClassKey =
  | 'backButton'
  | 'footer'
  | 'formWrapper';

const useStyles = makeStyles(
  theme => ({
    backButton: {
      marginRight: theme.spacing(1),
    },
    footer: {
      display: 'flex',
      flexDirection: 'row',
      justifyContent: 'right',
      marginTop: theme.spacing(2),
    },
    formWrapper: {
      padding: theme.spacing(2),
    },
  }),
  { name: 'BackstageTemplateStepper' },
);

/**
 * The Props for {@link Stepper} component
 * @alpha
 */
export type StepperProps = {
  manifest: TemplateParameterSchema;
  extensions: FieldExtensionOptions<any, any>[];
  /**
   * @deprecated This was only ever used for analytics tracking purposes, which
   * is now handled in the `<Workflow />` component. Passing it in will have no
   * effect.
   */
  templateName?: string;
  formProps?: FormProps;
  initialState?: Record<string, JsonValue>;
  onCreate: (values: Record<string, JsonValue>) => Promise<void>;
  components?: {
    ReviewStepComponent?: ComponentType<ReviewStepProps>;
    ReviewStateComponent?: (props: ReviewStateProps) => JSX.Element;
    backButtonText?: ReactNode;
    createButtonText?: ReactNode;
    reviewButtonText?: ReactNode;
  };
  layouts?: LayoutOptions[];
};

/**
 * The `Stepper` component is the Wizard that is rendered when a user selects a template
 * @alpha
 */
export const Stepper = (stepperProps: StepperProps) => {
  const { t } = useTranslationRef(scaffolderReactTranslationRef);
  const { layouts = [], components = {}, onCreate, ...props } = stepperProps;
  const {
    ReviewStateComponent = ReviewState,
    ReviewStepComponent,
    backButtonText = t('stepper.backButtonText'),
    createButtonText = t('stepper.createButtonText'),
    reviewButtonText = t('stepper.reviewButtonText'),
  } = components;
  const analytics = useAnalytics();
  const { presentation, steps } = useTemplateSchema(props.manifest);
  const apiHolder = useApiHolder();
  const [activeStep, setActiveStep] = useState(0);
  const [isValidating, setIsValidating] = useState(false);
  const [initialState] = useFormDataFromQuery(props.initialState);
  const [stepsState, setStepsState] =
    useState<Record<string, JsonValue>>(initialState);

  const [errors, setErrors] = useState<undefined | FormValidation>();
  const styles = useStyles();

  const backLabel =
    presentation?.buttonLabels?.backButtonText ?? backButtonText;
  const createLabel =
    presentation?.buttonLabels?.createButtonText ?? createButtonText;
  const reviewLabel =
    presentation?.buttonLabels?.reviewButtonText ?? reviewButtonText;

  const extensions = useMemo(() => {
    return Object.fromEntries(
      props.extensions.map(({ name, component }) => [name, component]),
    );
  }, [props.extensions]);

  const fields = useMemo(
    () => ({ ...FieldOverrides, ...extensions }),
    [extensions],
  );

  const { secrets } = useTemplateSecrets();

  const validators = useMemo(() => {
    return Object.fromEntries(
      props.extensions.map(({ name, validation }) => [name, validation]),
    );
  }, [props.extensions]);

  const validation = useMemo(() => {
    return createAsyncValidators(steps[activeStep]?.mergedSchema, validators, {
      apiHolder,
    });
  }, [steps, activeStep, validators, apiHolder]);

  const handleBack = useCallback(() => {
    setActiveStep(prevActiveStep => prevActiveStep - 1);
  }, [setActiveStep]);

  const currentStep = useTransformSchemaToProps(steps[activeStep], { layouts });

  const {
    formContext: propFormContext,
    uiSchema: propUiSchema,
    liveOmit: _shouldLiveOmit,
    omitExtraData: _shouldOmitExtraData,
    ...restFormProps
  } = props.formProps ?? {};

  const handleChange = useCallback(
    (e: IChangeEvent) => {
      setStepsState(current => {
        return { ...current, ...e.formData };
      });
    },
    [setStepsState],
  );

  const handleNext = useCallback(
    async ({ formData = {} }: { formData?: Record<string, JsonValue> }) => {
      setErrors(undefined);
      setIsValidating(true);

      const returnedValidation = await validation(formData);

      if (hasErrors(returnedValidation)) {
        setErrors(returnedValidation);
        setIsValidating(false);
        return;
      }

      const secretKeys = Object.keys(secrets);
      const cleanedFormData = JSON.parse(JSON.stringify(formData));

      const removeSecrets = (obj: Record<string, any>) => {
        for (const key in obj) {
          if (typeof obj[key] === 'object' && obj[key] !== null) {
            removeSecrets(obj[key]);
          } else if (secretKeys.includes(key)) {
            obj[key] = '*'.repeat(obj[key].length);
          }
        }
      };

      removeSecrets(cleanedFormData);

      setStepsState(current => ({ ...current, ...cleanedFormData }));
      setIsValidating(false);
      setActiveStep(prevActiveStep => {
        const stepNum = prevActiveStep + 1;
        analytics.captureEvent('click', `Next Step (${stepNum})`);
        return stepNum;
      });
    },
    [validation, analytics, secrets],
  );

  const mergedUiSchema = merge({}, propUiSchema, currentStep?.uiSchema);

  const [isCreating, setIsCreating] = useState(false);

  const handleCreate = useCallback(async () => {
    setIsCreating(true);
    analytics.captureEvent('click', `${createLabel}`);
    try {
      await onCreate(stepsState);
    } finally {
      setIsCreating(false);
    }
  }, [analytics, createLabel, onCreate, stepsState]);

  return (
    <>
      {isValidating && <LinearProgress variant="indeterminate" />}
      <MuiStepper
        activeStep={activeStep}
        alternativeLabel
        variant="elevation"
        style={{ overflowX: 'auto' }}
      >
        {steps.map((step, index) => {
          const isAllowedLabelClick = activeStep > index;
          return (
            <MuiStep key={index}>
              <MuiStepLabel
                aria-label={t('stepper.stepIndexLabel', { index: index + 1 })}
                style={{ cursor: isAllowedLabelClick ? 'pointer' : 'default' }}
                onClick={() => {
                  if (isAllowedLabelClick) setActiveStep(index);
                }}
              >
                {step.title}
              </MuiStepLabel>
            </MuiStep>
          );
        })}
        <MuiStep>
          <MuiStepLabel>{reviewLabel}</MuiStepLabel>
        </MuiStep>
      </MuiStepper>
      <div className={styles.formWrapper}>
        {/* eslint-disable-next-line no-nested-ternary */}
        {activeStep < steps.length ? (
          <Form
            key={activeStep}
            validator={validator}
            extraErrors={errors as unknown as ErrorSchema}
            formData={stepsState}
            formContext={{ ...propFormContext, formData: stepsState }}
            schema={currentStep.schema}
            uiSchema={mergedUiSchema}
            onSubmit={handleNext}
            fields={fields}
            showErrorList="top"
            templates={{ ErrorListTemplate }}
            onChange={handleChange}
            widgets={{ password: PasswordWidget }}
            experimental_defaultFormStateBehavior={{
              allOf: 'populateDefaults',
            }}
            {...restFormProps}
          >
            <div className={styles.footer}>
              <Button
                onClick={handleBack}
                className={styles.backButton}
                disabled={activeStep < 1 || isValidating}
              >
                {backLabel}
              </Button>
              <Button
                variant="contained"
                color="primary"
                type="submit"
                disabled={isValidating}
              >
                {activeStep === steps.length - 1
                  ? reviewLabel
                  : t('stepper.nextButtonText')}
              </Button>
            </div>
          </Form>
        ) : // TODO: potentially move away from this pattern, deprecate?
        ReviewStepComponent ? (
          <ReviewStepComponent
            disableButtons={isValidating}
            formData={stepsState}
            handleBack={handleBack}
            handleReset={() => {}}
            steps={steps}
            handleCreate={handleCreate}
          />
        ) : (
          <>
            <ReviewStateComponent formState={stepsState} schemas={steps} />
            <div className={styles.footer}>
              <Button
                onClick={handleBack}
                className={styles.backButton}
                disabled={activeStep < 1}
              >
                {backLabel}
              </Button>
              <Button
                disabled={isCreating}
                variant="contained"
                color="primary"
                onClick={handleCreate}
              >
                {createLabel}
              </Button>
            </div>
          </>
        )}
      </div>
    </>
  );
};<|MERGE_RESOLUTION|>--- conflicted
+++ resolved
@@ -21,6 +21,7 @@
   LayoutOptions,
   ReviewStepProps,
   TemplateParameterSchema,
+  useTemplateSecrets,
 } from '@backstage/plugin-scaffolder-react';
 import { JsonValue } from '@backstage/types';
 import Button from '@material-ui/core/Button';
@@ -52,24 +53,6 @@
   createAsyncValidators,
   type FormValidation,
 } from './createAsyncValidators';
-<<<<<<< HEAD
-import { ReviewState, type ReviewStateProps } from '../ReviewState';
-import { useTemplateSchema, useFormDataFromQuery } from '../../hooks';
-import { customizeValidator } from '@rjsf/validator-ajv8';
-import { useTransformSchemaToProps } from '../../hooks/useTransformSchemaToProps';
-import { hasErrors } from './utils';
-import * as FieldOverrides from './FieldOverrides';
-import { Form } from '../Form';
-import {
-  TemplateParameterSchema,
-  LayoutOptions,
-  FieldExtensionOptions,
-  FormProps,
-  useTemplateSecrets,
-} from '@backstage/plugin-scaffolder-react';
-import { ReviewStepProps } from '@backstage/plugin-scaffolder-react';
-=======
->>>>>>> 85df833f
 import { ErrorListTemplate } from './ErrorListTemplate';
 import * as FieldOverrides from './FieldOverrides';
 import { hasErrors } from './utils';
