--- conflicted
+++ resolved
@@ -14,8 +14,6 @@
  * limitations under the License.
  */
 
-<<<<<<< HEAD
-=======
 import React, { useContext, PropsWithChildren } from 'react';
 import { Link, makeStyles } from '@material-ui/core';
 import HomeIcon from '@material-ui/icons/Home';
@@ -26,12 +24,14 @@
 import LogoFull from './LogoFull';
 import LogoIcon from './LogoIcon';
 import { NavLink } from 'react-router-dom';
-import { Settings as SidebarSettings } from '@backstage/plugin-user-settings';
+import {
+  Settings as SidebarSettings,
+  UserSettingsSignInAvatar,
+} from '@backstage/plugin-user-settings';
 import {
   SidebarSearchModal,
   SearchContextProvider,
 } from '@backstage/plugin-search';
->>>>>>> 48738962
 import {
   Sidebar,
   sidebarConfig,
@@ -43,23 +43,8 @@
   SidebarScrollWrapper,
   SidebarSpace,
 } from '@backstage/core-components';
-import { SidebarSearchModal } from '@backstage/plugin-search';
-import {
-  Settings as SidebarSettings,
-  UserSettingsSignInAvatar,
-} from '@backstage/plugin-user-settings';
-import { Link, makeStyles } from '@material-ui/core';
-import CreateComponentIcon from '@material-ui/icons/AddCircleOutline';
-import ExtensionIcon from '@material-ui/icons/Extension';
-import HomeIcon from '@material-ui/icons/Home';
-import LibraryBooks from '@material-ui/icons/LibraryBooks';
 import MenuIcon from '@material-ui/icons/Menu';
-import MapIcon from '@material-ui/icons/MyLocation';
 import SearchIcon from '@material-ui/icons/Search';
-import React, { PropsWithChildren, useContext } from 'react';
-import { NavLink } from 'react-router-dom';
-import LogoFull from './LogoFull';
-import LogoIcon from './LogoIcon';
 
 const useSidebarLogoStyles = makeStyles({
   root: {
@@ -98,22 +83,11 @@
   <SidebarPage>
     <Sidebar>
       <SidebarLogo />
-<<<<<<< HEAD
       <SidebarGroup label="Search" icon={<SearchIcon />} to="/search">
-        <SidebarSearchModal />
+        <SearchContextProvider>
+          <SidebarSearchModal />
+        </SearchContextProvider>{' '}
       </SidebarGroup>
-=======
-      <SearchContextProvider>
-        <SidebarSearchModal />
-      </SearchContextProvider>
-      <SidebarDivider />
-      {/* Global nav, not org-specific */}
-      <SidebarItem icon={HomeIcon} to="catalog" text="Home" />
-      <SidebarItem icon={ExtensionIcon} to="api-docs" text="APIs" />
-      <SidebarItem icon={LibraryBooks} to="docs" text="Docs" />
-      <SidebarItem icon={CreateComponentIcon} to="create" text="Create..." />
-      {/* End global nav */}
->>>>>>> 48738962
       <SidebarDivider />
       <SidebarGroup label="Menu" icon={<MenuIcon />}>
         {/* Global nav, not org-specific */}
