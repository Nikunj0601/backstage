--- conflicted
+++ resolved
@@ -38,8 +38,5 @@
 export { plugin as CostInsights } from '@backstage/plugin-cost-insights';
 export { plugin as GitHubInsights } from '@roadiehq/backstage-plugin-github-insights';
 export { plugin as UserSettings } from '@backstage/plugin-user-settings';
-<<<<<<< HEAD
 export { plugin as Pagerduty } from '@backstage/plugin-pagerduty';
-=======
-export { plugin as BuildKite } from '@roadiehq/backstage-plugin-buildkite';
->>>>>>> 56e42784
+export { plugin as BuildKite } from '@roadiehq/backstage-plugin-buildkite';