# @backstage/core-compat-api

<<<<<<< HEAD
=======
## 0.4.1-next.0

### Patch Changes

- Updated dependencies
  - @backstage/plugin-catalog-react@1.16.1-next.0
  - @backstage/core-plugin-api@1.10.5
  - @backstage/frontend-plugin-api@0.10.0
  - @backstage/version-bridge@1.0.11

>>>>>>> 66ce8958
## 0.4.0

### Minor Changes

- 8250ffe: **BREAKING**: Dropped support for the removed opaque `@backstage/ExtensionOverrides` and `@backstage/BackstagePlugin` types.

### Patch Changes

- cbe6177: Improved route path normalization when converting existing route elements in `converLegacyApp`, for example handling trailing `/*` in paths.
- d34e0e5: Added a new `convertLegacyAppOptions` helper that converts many of the options passed to `createApp` in the old frontend system to a module with app overrides for the new system. The supported options are `apis`, `icons`, `plugins`, `components`, and `themes`.

  For example, given the following options for the old `createApp`:

  ```ts
  import { createApp } from '@backstage/app-deafults';

  const app = createApp({
    apis,
    plugins,
    icons: {
      custom: MyIcon,
    },
    components: {
      SignInPage: MySignInPage,
    },
    themes: [myTheme],
  });
  ```

  They can be converted to the new system like this:

  ```ts
  import { createApp } from '@backstage/frontend-deafults';
  import { convertLegacyAppOptions } from '@backstage/core-compat-api';

  const app = createApp({
    features: [
      convertLegacyAppOptions({
        apis,
        plugins,
        icons: {
          custom: MyIcon,
        },
        components: {
          SignInPage: MySignInPage,
        },
        themes: [myTheme],
      }),
    ],
  });
  ```

- e7fab55: Added the `entityPage` option to `convertLegacyApp`, which you can read more about in the [app migration docs](https://backstage.io/docs/frontend-system/building-apps/migrating#entity-pages).
- 18faf65: The `convertLegacyApp` has received the following changes:

  - `null` routes will now be ignored.
  - Converted routes no longer need to belong to a plugin, falling back to a `converted-orphan-routes` plugin instead.
  - The generate layout override extension is now properly attached to the `app/root` extension.
  - Converted root elements are now automatically wrapped with `compatWrapper`.

- Updated dependencies
  - @backstage/core-plugin-api@1.10.5
  - @backstage/frontend-plugin-api@0.10.0
  - @backstage/plugin-catalog-react@1.16.0
  - @backstage/version-bridge@1.0.11

## 0.4.0-next.2

### Minor Changes

- 8250ffe: **BREAKING**: Dropped support for the removed opaque `@backstage/ExtensionOverrides` and `@backstage/BackstagePlugin` types.

### Patch Changes

- e7fab55: Added the `entityPage` option to `convertLegacyApp`, which you can read more about in the [app migration docs](https://backstage.io/docs/frontend-system/building-apps/migrating#entity-pages).
- Updated dependencies
  - @backstage/frontend-plugin-api@0.10.0-next.2
  - @backstage/plugin-catalog-react@1.16.0-next.2
  - @backstage/core-plugin-api@1.10.4
  - @backstage/version-bridge@1.0.11

## 0.3.7-next.1

### Patch Changes

- d34e0e5: Added a new `convertLegacyAppOptions` helper that converts many of the options passed to `createApp` in the old frontend system to a module with app overrides for the new system. The supported options are `apis`, `icons`, `plugins`, `components`, and `themes`.

  For example, given the following options for the old `createApp`:

  ```ts
  import { createApp } from '@backstage/app-deafults';

  const app = createApp({
    apis,
    plugins,
    icons: {
      custom: MyIcon,
    },
    components: {
      SignInPage: MySignInPage,
    },
    themes: [myTheme],
  });
  ```

  They can be converted to the new system like this:

  ```ts
  import { createApp } from '@backstage/frontend-deafults';
  import { convertLegacyAppOptions } from '@backstage/core-compat-api';

  const app = createApp({
    features: [
      convertLegacyAppOptions({
        apis,
        plugins,
        icons: {
          custom: MyIcon,
        },
        components: {
          SignInPage: MySignInPage,
        },
        themes: [myTheme],
      }),
    ],
  });
  ```

- 18faf65: The `convertLegacyApp` has received the following changes:

  - `null` routes will now be ignored.
  - Converted routes no longer need to belong to a plugin, falling back to a `converted-orphan-routes` plugin instead.
  - The generate layout override extension is now properly attached to the `app/root` extension.
  - Converted root elements are now automatically wrapped with `compatWrapper`.

- Updated dependencies
  - @backstage/core-plugin-api@1.10.4
  - @backstage/frontend-plugin-api@0.9.6-next.1
  - @backstage/version-bridge@1.0.11

## 0.3.7-next.0

### Patch Changes

- Updated dependencies
  - @backstage/frontend-plugin-api@0.9.6-next.0

## 0.3.6

### Patch Changes

- 58ec9e7: Removed older versions of React packages as a preparatory step for upgrading to React 19. This commit does not introduce any functional changes, but removes dependencies on previous React versions, allowing for a cleaner upgrade path in subsequent commits.
- Updated dependencies
  - @backstage/frontend-plugin-api@0.9.5
  - @backstage/core-plugin-api@1.10.4
  - @backstage/version-bridge@1.0.11

## 0.3.6-next.3

### Patch Changes

- Updated dependencies
  - @backstage/frontend-plugin-api@0.9.5-next.3
  - @backstage/core-plugin-api@1.10.4-next.0
  - @backstage/version-bridge@1.0.11-next.0

## 0.3.6-next.2

### Patch Changes

- Updated dependencies
  - @backstage/core-plugin-api@1.10.4-next.0
  - @backstage/frontend-plugin-api@0.9.5-next.2
  - @backstage/version-bridge@1.0.11-next.0

## 0.3.6-next.1

### Patch Changes

- 58ec9e7: Removed older versions of React packages as a preparatory step for upgrading to React 19. This commit does not introduce any functional changes, but removes dependencies on previous React versions, allowing for a cleaner upgrade path in subsequent commits.
- Updated dependencies
  - @backstage/frontend-plugin-api@0.9.5-next.1
  - @backstage/core-plugin-api@1.10.4-next.0
  - @backstage/version-bridge@1.0.11-next.0

## 0.3.6-next.0

### Patch Changes

- Updated dependencies
  - @backstage/frontend-plugin-api@0.9.5-next.0
  - @backstage/core-plugin-api@1.10.3
  - @backstage/version-bridge@1.0.10

## 0.3.5

### Patch Changes

- Updated dependencies
  - @backstage/frontend-plugin-api@0.9.4
  - @backstage/core-plugin-api@1.10.3
  - @backstage/version-bridge@1.0.10

## 0.3.5-next.0

### Patch Changes

- Updated dependencies
  - @backstage/frontend-plugin-api@0.9.4-next.0
  - @backstage/core-plugin-api@1.10.3-next.0
  - @backstage/version-bridge@1.0.10

## 0.3.4

### Patch Changes

- 1f30730: Updated dependency `@oriflame/backstage-plugin-score-card` to `^0.9.0`.
- Updated dependencies
  - @backstage/frontend-plugin-api@0.9.3
  - @backstage/core-plugin-api@1.10.2
  - @backstage/version-bridge@1.0.10

## 0.3.4-next.2

### Patch Changes

- 1f30730: Updated dependency `@oriflame/backstage-plugin-score-card` to `^0.9.0`.
- Updated dependencies
  - @backstage/core-plugin-api@1.10.2-next.0
  - @backstage/frontend-plugin-api@0.9.3-next.2
  - @backstage/version-bridge@1.0.10

## 0.3.4-next.1

### Patch Changes

- Updated dependencies
  - @backstage/core-plugin-api@1.10.1
  - @backstage/frontend-plugin-api@0.9.3-next.1
  - @backstage/version-bridge@1.0.10

## 0.3.4-next.0

### Patch Changes

- Updated dependencies
  - @backstage/frontend-plugin-api@0.9.3-next.0
  - @backstage/core-plugin-api@1.10.1
  - @backstage/version-bridge@1.0.10

## 0.3.2

### Patch Changes

- Updated dependencies
  - @backstage/core-plugin-api@1.10.1
  - @backstage/frontend-plugin-api@0.9.1
  - @backstage/version-bridge@1.0.10

## 0.3.2-next.2

### Patch Changes

- Updated dependencies
  - @backstage/core-plugin-api@1.10.0
  - @backstage/frontend-plugin-api@0.9.1-next.2
  - @backstage/version-bridge@1.0.10

## 0.3.2-next.1

### Patch Changes

- Updated dependencies
  - @backstage/core-plugin-api@1.10.0
  - @backstage/frontend-plugin-api@0.9.1-next.1
  - @backstage/version-bridge@1.0.10

## 0.3.2-next.0

### Patch Changes

- Updated dependencies
  - @backstage/core-plugin-api@1.10.0
  - @backstage/frontend-plugin-api@0.9.1-next.0
  - @backstage/version-bridge@1.0.10

## 0.3.1

### Patch Changes

- e969dc7: Move `@types/react` to a peer dependency.
- 4a5ba19: Internal update to remove deprecated `BackstagePlugin` type and move to `FrontendPlugin`
- Updated dependencies
  - @backstage/frontend-plugin-api@0.9.0
  - @backstage/core-plugin-api@1.10.0
  - @backstage/version-bridge@1.0.10

## 0.3.1-next.2

### Patch Changes

- Updated dependencies
  - @backstage/core-plugin-api@1.10.0-next.1
  - @backstage/frontend-plugin-api@0.9.0-next.2
  - @backstage/version-bridge@1.0.10-next.0

## 0.3.1-next.1

### Patch Changes

- e969dc7: Move `@types/react` to a peer dependency.
- Updated dependencies
  - @backstage/frontend-plugin-api@0.9.0-next.1
  - @backstage/core-plugin-api@1.10.0-next.1
  - @backstage/version-bridge@1.0.10-next.0

## 0.3.1-next.0

### Patch Changes

- 4a5ba19: Internal update to remove deprecated `BackstagePlugin` type and move to `FrontendPlugin`
- Updated dependencies
  - @backstage/frontend-plugin-api@0.9.0-next.0
  - @backstage/core-plugin-api@1.10.0-next.0
  - @backstage/version-bridge@1.0.9

## 0.3.0

### Minor Changes

- 6db849e: **BREAKING**: The `namespace` parameter for API's is now defaulted to the `pluginId` which was discovered. This means that if you're overriding API's by using ID's directly, they might have changed to include the plugin ID too.

### Patch Changes

- fec8b57: Updated exports to use the new type parameters for extensions and extension blueprints.
- c816e2d: Added support for new `FrontendPlugin` and `FrontendModule` types.
- 836127c: Updated dependency `@testing-library/react` to `^16.0.0`.
- Updated dependencies
  - @backstage/frontend-plugin-api@0.8.0
  - @backstage/core-plugin-api@1.9.4
  - @backstage/version-bridge@1.0.9

## 0.3.0-next.2

### Patch Changes

- 836127c: Updated dependency `@testing-library/react` to `^16.0.0`.
- Updated dependencies
  - @backstage/core-plugin-api@1.9.4-next.0
  - @backstage/frontend-plugin-api@0.8.0-next.2
  - @backstage/version-bridge@1.0.9-next.0

## 0.3.0-next.1

### Minor Changes

- 6db849e: **BREAKING**: The `namespace` parameter for API's is now defaulted to the `pluginId` which was discovered. This means that if you're overriding API's by using ID's directly, they might have changed to include the plugin ID too.

### Patch Changes

- c816e2d: Added support for new `FrontendPlugin` and `FrontendModule` types.
- Updated dependencies
  - @backstage/frontend-plugin-api@0.8.0-next.1
  - @backstage/core-plugin-api@1.9.3
  - @backstage/version-bridge@1.0.8

## 0.2.9-next.0

### Patch Changes

- fec8b57: Updated exports to use the new type parameters for extensions and extension blueprints.
- Updated dependencies
  - @backstage/frontend-plugin-api@0.8.0-next.0
  - @backstage/core-plugin-api@1.9.3
  - @backstage/version-bridge@1.0.8

## 0.2.8

### Patch Changes

- 72754db: Updated usage of `useRouteRef`, which can now always return `undefined`.
- fe1fbb2: Migrating usages of the deprecated `createExtension` `v1` format to the newer `v2` format, and old `create*Extension` extension creators to blueprints.
- 16cf96c: Both `compatWrapper` and `convertLegacyRouteRef` now support converting from the new system to the old.
- 519b8e0: Added new utilities for converting legacy plugins and extensions to the new system. The `convertLegacyPlugin` option will convert an existing plugin to the new system, although you need to supply extensions for the plugin yourself. To help out with this, there is also a new `convertLegacyPageExtension` which converts an existing page extension to the new system.
- 6349099: Added config input type to the extensions
- Updated dependencies
  - @backstage/frontend-plugin-api@0.7.0
  - @backstage/core-plugin-api@1.9.3
  - @backstage/version-bridge@1.0.8

## 0.2.8-next.3

### Patch Changes

- Updated dependencies
  - @backstage/frontend-plugin-api@0.7.0-next.3
  - @backstage/core-plugin-api@1.9.3
  - @backstage/version-bridge@1.0.8

## 0.2.8-next.2

### Patch Changes

- 72754db: Updated usage of `useRouteRef`, which can now always return `undefined`.
- 16cf96c: Both `compatWrapper` and `convertLegacyRouteRef` now support converting from the new system to the old.
- Updated dependencies
  - @backstage/frontend-plugin-api@0.7.0-next.2
  - @backstage/core-plugin-api@1.9.3
  - @backstage/version-bridge@1.0.8

## 0.2.8-next.1

### Patch Changes

- 6349099: Added config input type to the extensions
- Updated dependencies
  - @backstage/frontend-plugin-api@0.6.8-next.1
  - @backstage/core-plugin-api@1.9.3
  - @backstage/version-bridge@1.0.8

## 0.2.8-next.0

### Patch Changes

- Updated dependencies
  - @backstage/frontend-plugin-api@0.6.8-next.0
  - @backstage/core-plugin-api@1.9.3
  - @backstage/version-bridge@1.0.8

## 0.2.7

### Patch Changes

- Updated dependencies
  - @backstage/frontend-plugin-api@0.6.7
  - @backstage/core-plugin-api@1.9.3
  - @backstage/version-bridge@1.0.8

## 0.2.7-next.1

### Patch Changes

- Updated dependencies
  - @backstage/frontend-plugin-api@0.6.7-next.1

## 0.2.7-next.0

### Patch Changes

- Updated dependencies
  - @backstage/frontend-plugin-api@0.6.7-next.0
  - @backstage/core-plugin-api@1.9.3
  - @backstage/version-bridge@1.0.8

## 0.2.6

### Patch Changes

- 35fbe09: Add support for forwarding default target from legacy external route refs.
- Updated dependencies
  - @backstage/core-plugin-api@1.9.3
  - @backstage/frontend-plugin-api@0.6.6
  - @backstage/version-bridge@1.0.8

## 0.2.6-next.2

### Patch Changes

- Updated dependencies
  - @backstage/frontend-plugin-api@0.6.6-next.2
  - @backstage/core-plugin-api@1.9.3-next.0
  - @backstage/version-bridge@1.0.8

## 0.2.6-next.1

### Patch Changes

- 35fbe09: Add support for forwarding default target from legacy external route refs.
- Updated dependencies
  - @backstage/core-plugin-api@1.9.3-next.0
  - @backstage/frontend-plugin-api@0.6.6-next.1
  - @backstage/version-bridge@1.0.8

## 0.2.6-next.0

### Patch Changes

- Updated dependencies
  - @backstage/core-plugin-api@1.9.2
  - @backstage/frontend-plugin-api@0.6.6-next.0
  - @backstage/version-bridge@1.0.8

## 0.2.5

### Patch Changes

- 5d99272: Update local development dependencies.
- Updated dependencies
  - @backstage/frontend-plugin-api@0.6.5

## 0.2.5-next.1

### Patch Changes

- Updated dependencies
  - @backstage/frontend-plugin-api@0.6.5-next.1

## 0.2.5-next.0

### Patch Changes

- 5d99272: Update local development dependencies.
- Updated dependencies
  - @backstage/core-plugin-api@1.9.2
  - @backstage/frontend-plugin-api@0.6.5-next.0
  - @backstage/version-bridge@1.0.8

## 0.2.4

### Patch Changes

- d05d4bd: Moved `@backstage/core-app-api` to dev dependencies.
- abfbcfc: Updated dependency `@testing-library/react` to `^15.0.0`.
- Updated dependencies
  - @backstage/core-plugin-api@1.9.2
  - @backstage/frontend-plugin-api@0.6.4
  - @backstage/version-bridge@1.0.8

## 0.2.4-next.1

### Patch Changes

- Updated dependencies
  - @backstage/core-app-api@1.12.4-next.0
  - @backstage/frontend-plugin-api@0.6.4-next.1
  - @backstage/core-plugin-api@1.9.1
  - @backstage/version-bridge@1.0.7

## 0.2.4-next.0

### Patch Changes

- Updated dependencies
  - @backstage/core-app-api@1.12.3
  - @backstage/core-plugin-api@1.9.1
  - @backstage/frontend-plugin-api@0.6.4-next.0
  - @backstage/version-bridge@1.0.7

## 0.2.3

### Patch Changes

- Updated dependencies
  - @backstage/core-app-api@1.12.3
  - @backstage/frontend-plugin-api@0.6.3
  - @backstage/core-plugin-api@1.9.1
  - @backstage/version-bridge@1.0.7

## 0.2.2

### Patch Changes

- Updated dependencies
  - @backstage/core-app-api@1.12.2
  - @backstage/frontend-plugin-api@0.6.2
  - @backstage/core-plugin-api@1.9.1
  - @backstage/version-bridge@1.0.7

## 0.2.1

### Patch Changes

- Updated dependencies
  - @backstage/core-app-api@1.12.1
  - @backstage/core-plugin-api@1.9.1
  - @backstage/frontend-plugin-api@0.6.1
  - @backstage/version-bridge@1.0.7

## 0.2.1-next.2

### Patch Changes

- Updated dependencies
  - @backstage/frontend-plugin-api@0.6.1-next.2
  - @backstage/core-app-api@1.12.1-next.1
  - @backstage/core-plugin-api@1.9.1-next.1
  - @backstage/version-bridge@1.0.7

## 0.2.1-next.1

### Patch Changes

- Updated dependencies
  - @backstage/core-app-api@1.12.1-next.1
  - @backstage/core-plugin-api@1.9.1-next.1
  - @backstage/frontend-plugin-api@0.6.1-next.1
  - @backstage/version-bridge@1.0.7

## 0.2.1-next.0

### Patch Changes

- Updated dependencies
  - @backstage/core-plugin-api@1.9.1-next.0
  - @backstage/frontend-plugin-api@0.6.1-next.0
  - @backstage/core-app-api@1.12.1-next.0
  - @backstage/version-bridge@1.0.7

## 0.2.0

### Minor Changes

- e586f79: Add support to the new analytics api.

### Patch Changes

- 1fa5041: The backwards compatibility provider will now use the new `ComponentsApi` and `IconsApi` when implementing the old `AppContext`.
- edfd3a5: Updated dependency `@oriflame/backstage-plugin-score-card` to `^0.8.0`.
- bc621aa: Updates to use the new `RouteResolutionsApi`.
- 7155c30: Added `convertLegacyRouteRefs` for bulk conversion of plugin routes.
- 46b63de: Allow external route refs in the new system to have a `defaultTarget` pointing to a route that it'll resolve to by default if no explicit bindings were made by the adopter.
- 2f2a1d2: Plugins converted by `convertLegacyApp` now have their `routes` and `externalRoutes` included as well, allowing them to be used to bind external routes in configuration.
- 1184990: collectLegacyRoutes throws in case invalid <Route /> element is found
- Updated dependencies
  - @backstage/frontend-plugin-api@0.6.0
  - @backstage/core-app-api@1.12.0
  - @backstage/core-plugin-api@1.9.0
  - @backstage/version-bridge@1.0.7

## 0.2.0-next.3

### Patch Changes

- Updated dependencies
  - @backstage/core-app-api@1.12.0-next.1
  - @backstage/core-plugin-api@1.9.0-next.1
  - @backstage/frontend-plugin-api@0.6.0-next.3
  - @backstage/version-bridge@1.0.7

## 0.2.0-next.2

### Patch Changes

- Updated dependencies
  - @backstage/core-app-api@1.12.0-next.1
  - @backstage/core-plugin-api@1.9.0-next.1
  - @backstage/frontend-plugin-api@0.6.0-next.2
  - @backstage/version-bridge@1.0.7

## 0.2.0-next.1

### Minor Changes

- e586f79: Add support to the new analytics api.

### Patch Changes

- edfd3a5: Updated dependency `@oriflame/backstage-plugin-score-card` to `^0.8.0`.
- bc621aa: Updates to use the new `RouteResolutionsApi`.
- 46b63de: Allow external route refs in the new system to have a `defaultTarget` pointing to a route that it'll resolve to by default if no explicit bindings were made by the adopter.
- Updated dependencies
  - @backstage/frontend-plugin-api@0.6.0-next.1
  - @backstage/core-plugin-api@1.8.3-next.0
  - @backstage/core-app-api@1.11.4-next.0
  - @backstage/version-bridge@1.0.7

## 0.1.2-next.0

### Patch Changes

- 1fa5041: The backwards compatibility provider will now use the new `ComponentsApi` and `IconsApi` when implementing the old `AppContext`.
- 7155c30: Added `convertLegacyRouteRefs` for bulk conversion of plugin routes.
- 2f2a1d2: Plugins converted by `convertLegacyApp` now have their `routes` and `externalRoutes` included as well, allowing them to be used to bind external routes in configuration.
- 1184990: collectLegacyRoutes throws in case invalid <Route /> element is found
- Updated dependencies
  - @backstage/frontend-plugin-api@0.5.1-next.0
  - @backstage/core-app-api@1.11.3
  - @backstage/core-plugin-api@1.8.2
  - @backstage/version-bridge@1.0.7

## 0.1.1

### Patch Changes

- 4c1f50c: Make `convertLegacyApp` wrap discovered routes with `compatWrapper`.
- Updated dependencies
  - @backstage/frontend-plugin-api@0.5.0
  - @backstage/core-plugin-api@1.8.2
  - @backstage/core-app-api@1.11.3
  - @backstage/version-bridge@1.0.7

## 0.1.1-next.2

### Patch Changes

- 4c1f50c: Make `convertLegacyApp` wrap discovered routes with `compatWrapper`.
- Updated dependencies
  - @backstage/frontend-plugin-api@0.4.1-next.2

## 0.1.1-next.1

### Patch Changes

- Updated dependencies
  - @backstage/core-plugin-api@1.8.2-next.0
  - @backstage/core-app-api@1.11.3-next.0
  - @backstage/frontend-plugin-api@0.4.1-next.1
  - @backstage/version-bridge@1.0.7

## 0.1.1-next.0

### Patch Changes

- Updated dependencies
  - @backstage/frontend-plugin-api@0.4.1-next.0
  - @backstage/core-app-api@1.11.2
  - @backstage/core-plugin-api@1.8.1
  - @backstage/version-bridge@1.0.7

## 0.1.0

### Minor Changes

- cf5cc4c: Discover plugins and routes recursively beneath the root routes in `collectLecacyRoutes`
- af7bc3e: Switched all core extensions to instead use the namespace `'app'`.
- f63dd72: The `collectLegacyRoutes` has been removed and is replaced by `convertLegacyApp` now being able to convert a `FlatRoutes` element directly.

### Patch Changes

- 03d0b6d: Added `convertLegacyRouteRef` utility to convert existing route refs to be used with the new experimental packages.
- a379243: Leverage the new `FrontendFeature` type to simplify interfaces
- 8226442: Added `compatWrapper`, which can be used to wrap any React element to provide bi-directional interoperability between the `@backstage/core-*-api` and `@backstage/frontend-*-api` APIs.
- 8f5d6c1: Updates to match the new extension input wrapping.
- c219b16: Made package public so it can be published
- b7adf24: Delete alpha DI compatibility helper for components, migrating components should be simple without a helper.
- 046e443: Updates for compatibility with the new extension IDs.
- Updated dependencies
  - @backstage/core-plugin-api@1.8.1
  - @backstage/frontend-plugin-api@0.4.0
  - @backstage/core-app-api@1.11.2
  - @backstage/version-bridge@1.0.7

## 0.1.0-next.3

### Patch Changes

- Updated dependencies
  - @backstage/core-app-api@1.11.2-next.1
  - @backstage/core-plugin-api@1.8.1-next.1
  - @backstage/frontend-plugin-api@0.4.0-next.3
  - @backstage/version-bridge@1.0.7

## 0.1.0-next.2

### Minor Changes

- cf5cc4c: Discover plugins and routes recursively beneath the root routes in `collectLecacyRoutes`

### Patch Changes

- 8226442: Added `compatWrapper`, which can be used to wrap any React element to provide bi-directional interoperability between the `@backstage/core-*-api` and `@backstage/frontend-*-api` APIs.
- 8f5d6c1: Updates to match the new extension input wrapping.
- b7adf24: Delete alpha DI compatibility helper for components, migrating components should be simple without a helper.
- 046e443: Updates for compatibility with the new extension IDs.
- Updated dependencies
  - @backstage/frontend-plugin-api@0.4.0-next.2
  - @backstage/core-app-api@1.11.2-next.1
  - @backstage/core-plugin-api@1.8.1-next.1
  - @backstage/version-bridge@1.0.7

## 0.0.1-next.1

### Patch Changes

- Updated dependencies
  - @backstage/frontend-plugin-api@0.4.0-next.1
  - @backstage/core-plugin-api@1.8.1-next.1
  - @backstage/core-app-api@1.11.2-next.1

## 0.0.1-next.0

### Patch Changes

- c219b168aa: Made package public so it can be published

## 0.0.2-next.0

### Patch Changes

- 03d0b6dcdc: Added `convertLegacyRouteRef` utility to convert existing route refs to be used with the new experimental packages.
- Updated dependencies
  - @backstage/core-plugin-api@1.8.1-next.0
  - @backstage/frontend-plugin-api@0.3.1-next.0
  - @backstage/core-app-api@1.11.2-next.0

## 0.0.1

### Patch Changes

- Updated dependencies
  - @backstage/frontend-plugin-api@0.3.0
  - @backstage/core-plugin-api@1.8.0

## 0.0.1-next.2

### Patch Changes

- Updated dependencies
  - @backstage/frontend-plugin-api@0.3.0-next.2

## 0.0.1-next.1

### Patch Changes

- Updated dependencies
  - @backstage/frontend-plugin-api@0.3.0-next.1
  - @backstage/core-plugin-api@1.8.0-next.0

## 0.0.1-next.0

### Patch Changes

- Updated dependencies
  - @backstage/frontend-plugin-api@0.3.0-next.0
  - @backstage/core-plugin-api@1.8.0-next.0<|MERGE_RESOLUTION|>--- conflicted
+++ resolved
@@ -1,7 +1,5 @@
 # @backstage/core-compat-api
 
-<<<<<<< HEAD
-=======
 ## 0.4.1-next.0
 
 ### Patch Changes
@@ -12,7 +10,6 @@
   - @backstage/frontend-plugin-api@0.10.0
   - @backstage/version-bridge@1.0.11
 
->>>>>>> 66ce8958
 ## 0.4.0
 
 ### Minor Changes
