{
  "name": "@backstage/canon",
<<<<<<< HEAD
  "version": "0.2.0",
=======
  "version": "0.2.1-next.0",
>>>>>>> 66ce8958
  "backstage": {
    "role": "web-library"
  },
  "publishConfig": {
    "access": "public",
    "main": "dist/index.esm.js",
    "types": "dist/index.d.ts"
  },
  "keywords": [
    "backstage"
  ],
  "homepage": "https://canon.backstage.io",
  "repository": {
    "type": "git",
    "url": "https://github.com/backstage/backstage",
    "directory": "packages/canon"
  },
  "license": "Apache-2.0",
  "sideEffects": true,
  "main": "src/index.ts",
  "types": "src/index.ts",
  "files": [
    "dist",
    "css"
  ],
  "scripts": {
    "build": "yarn build:app && yarn build:css",
    "build-storybook": "storybook build",
    "build:app": "backstage-cli package build",
    "build:css": "node scripts/build-css.mjs",
    "build:css:watch": "node scripts/build-css.mjs --watch",
    "clean": "backstage-cli package clean",
    "lint": "backstage-cli package lint",
    "prepack": "backstage-cli package prepack",
    "postpack": "backstage-cli package postpack",
<<<<<<< HEAD
    "start": "yarn build:css:watch && yarn storybook",
=======
    "start": "concurrently \"yarn build:css:watch\" \"yarn storybook\"",
>>>>>>> 66ce8958
    "storybook": "storybook dev -p 6006",
    "test": "backstage-cli package test"
  },
  "dependencies": {
    "@base-ui-components/react": "^1.0.0-alpha.5",
    "@remixicon/react": "^4.5.0",
    "clsx": "^2.1.1"
  },
  "devDependencies": {
    "@backstage/cli": "workspace:^",
    "@storybook/addon-essentials": "^8.6.8",
    "@storybook/addon-interactions": "^8.6.8",
    "@storybook/addon-styling-webpack": "^1.0.1",
    "@storybook/addon-themes": "^8.6.8",
    "@storybook/addon-webpack5-compiler-swc": "^3.0.0",
    "@storybook/blocks": "^8.6.8",
    "@storybook/react": "^8.6.8",
    "@storybook/react-webpack5": "^8.6.8",
    "@storybook/test": "^8.6.8",
    "@testing-library/jest-dom": "^6.0.0",
    "@types/react": "^18.0.0",
    "@types/react-dom": "^18.0.0",
    "chalk": "^5.4.1",
    "eslint-plugin-storybook": "^0.11.4",
    "glob": "^11.0.1",
    "globals": "^15.11.0",
    "lightningcss": "^1.29.1",
    "mini-css-extract-plugin": "^2.9.2",
    "react": "^18.0.2",
    "react-dom": "^18.0.2",
    "react-router-dom": "^6.3.0",
    "storybook": "^8.6.8"
  },
  "peerDependencies": {
    "@types/react": "^17.0.0 || ^18.0.0",
    "react": "^17.0.0 || ^18.0.0",
    "react-dom": "^17.0.0 || ^18.0.0",
    "react-router-dom": "^6.3.0"
  },
  "peerDependenciesMeta": {
    "@types/react": {
      "optional": true
    }
  }
}<|MERGE_RESOLUTION|>--- conflicted
+++ resolved
@@ -1,10 +1,6 @@
 {
   "name": "@backstage/canon",
-<<<<<<< HEAD
-  "version": "0.2.0",
-=======
   "version": "0.2.1-next.0",
->>>>>>> 66ce8958
   "backstage": {
     "role": "web-library"
   },
@@ -40,11 +36,7 @@
     "lint": "backstage-cli package lint",
     "prepack": "backstage-cli package prepack",
     "postpack": "backstage-cli package postpack",
-<<<<<<< HEAD
-    "start": "yarn build:css:watch && yarn storybook",
-=======
     "start": "concurrently \"yarn build:css:watch\" \"yarn storybook\"",
->>>>>>> 66ce8958
     "storybook": "storybook dev -p 6006",
     "test": "backstage-cli package test"
   },
